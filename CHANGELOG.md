# Changelog

All notable changes to this project will be documented in this file.

The format is loosely based on
[Keep a Changelog](https://keepachangelog.com/en/1.1.0/). The project will
eventually adhere to [Semantic Versioning](https://semver.org/spec/v2.0.0.html)
when it reaches v1, but until then consider all changes as possibly breaking.

## [0.4.0] - 2025-04-07

### Added

- Ability to exclude any specific UI control from Randomization (still TODO:
  disk persistence)
- Tiny icons next to a control's label to indicate if it is excluded or MIDI
  mapped
- Strike-through on label's that are bypassed in a Control Script

## [0.3.0] - 2025-04-06

### Added

- Documentation for the `disabled` micro-DSL in
  [Control Script Reference](docs/control_script_reference.md)
- Help text for all UI elements

### Changed

- `ControlHub` now ensures that bypassed values are returned before transition
  values. This is especially crucial for sketches where a slider when at its max
  value might slaughter performance and you'd like to avoid hitting that max via
  the Randomization feature; now you can easily bypass controls to exclude them
  from Randomization. The side effect here is that `bypassed` will now override
  any snapshot values...need to think through this, but it's the lesser problem
  and perhaps not a problem at all.
- Custom `Checkbox.tsx` implementation using checked icon instead of font
  character to avoid off-by-1 pixel aliasing or whatever it's called
- Split console into Alert and Help views. When hovering over elements, the Help
  view will display help information for that element. This provides more
<<<<<<< HEAD
  immediate access to help information that native titles provide.
- Removed the `useIcons` setting and text-only buttons in favor of help-view and
  titles so we don't sacrifice a11y due to icon-only buttons
=======
  immediate access to help information than native titles provide.
>>>>>>> 673b3b09

### Fixed

- `overflow: hidden` to UI body to prevent that silly bounce effect

## [0.2.0] - 2025-04-05

### Added

- New **Randomize** feature via button `[?]` or `Cmd+R` that utilizes a
  temporary snapshot to linearly interpolate from the current state of all
  controls to a randomized state with respect to a controls given min, max, and
  step.
- Settings options for Randomization to in/exclude checkboxes and selects
- New **Appearance** section in the settings tab with a **Use icons** toggle to
  switch between icon buttons and text buttons. Will likely do away with this
  options once we settle on which is a better user experience.

### Changed

- The order of operations in `ControlHub::get` has changed to support the
  Randomize feature; previously we 1. looked up alias then 2. checked
  transition; now we 1. look up alias then 2. look up MIDI proxy name and _then_
  check the transition. This may have unintended side effects and I do not
  remember why we didn't support proxies in transitions to begin with.
- Send MIDI out for all CCs when a snapshot, random or otherwise, ends
- Send MIDI out for all CCs when a sketch is switched - no more having to
  manually click `Send`
- Refactored `param_mod` effect trait implementations to use a declarative macro
  to reduce a significant amount of boilerplate

### Fixes

- `transition_time` is now properly retained when switching sketches

## [0.1.0] - 2025-04-05

Just now adding a changelog. For changes between November of 2024 and now you
must consult the commit history, but overall at this point we have:

- Built an entire framework around Nannou
- Moved from EGUI for UI to using React/Typescript in a WebView rendered with
  Tao and Wry which has provided amazing UI flexibility at the cost of added
  complexity
- Per sketch MIDI, OSC, UI, and Audio Controls via the ControlHub struct with
  disk persistence
- A live "scripting" mechanism for all controls and animations with
  hot-reloading via ControlHub featuring parameter modulation (use sliders or
  animations to control the parameters of other animations and effects - crazy)
- A comprehensive musical-timing based animation suite featuring DAW-style
  automation breakpoints with complex curves like ramps, random, random smooth,
  and various synth-style waveforms that can amplitude modulated
- Shader support with various templates to get up and running quickly
- A somewhat advanced yet undocumented `uniforms` proc-macro to ease the
  boilerplate of creating wgsl vec4 uniform "banks" and having to manually
  initialize them and pass them to the shader
- Ability to MIDI map controllers to sliders in the UI aka "MIDI learn"
- Capture up to 10 snapshots of all parameters on a per-sketch basis; snapshots
  are linearly interpolated from/to at an adjustable beat-based duration
- Global persistence of MIDI, OSC, and audio ports selectable in the UI's
  Settings View.
- Ability to randomize all sketch parameters via Cmd+R (POC - need to integrate
  this with the snapshot system)

## [0.0.0] - 2024-11-30

Project began as a basic Nannou app.
https://github.com/Lokua/lattice/tree/bb18c8214a7f693c10f84f52562eb7e55c0f6a50<|MERGE_RESOLUTION|>--- conflicted
+++ resolved
@@ -38,13 +38,9 @@
   character to avoid off-by-1 pixel aliasing or whatever it's called
 - Split console into Alert and Help views. When hovering over elements, the Help
   view will display help information for that element. This provides more
-<<<<<<< HEAD
-  immediate access to help information that native titles provide.
+  immediate access to help information than native titles provide.
 - Removed the `useIcons` setting and text-only buttons in favor of help-view and
   titles so we don't sacrifice a11y due to icon-only buttons
-=======
-  immediate access to help information than native titles provide.
->>>>>>> 673b3b09
 
 ### Fixed
 
